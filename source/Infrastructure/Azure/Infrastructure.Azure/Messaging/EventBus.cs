﻿// ==============================================================================================================
// Microsoft patterns & practices
// CQRS Journey project
// ==============================================================================================================
// ©2012 Microsoft. All rights reserved. Certain content used with permission from contributors
// http://cqrsjourney.github.com/contributors/members
// Licensed under the Apache License, Version 2.0 (the "License"); you may not use this file except in compliance 
// with the License. You may obtain a copy of the License at http://www.apache.org/licenses/LICENSE-2.0
// Unless required by applicable law or agreed to in writing, software distributed under the License is 
// distributed on an "AS IS" BASIS, WITHOUT WARRANTIES OR CONDITIONS OF ANY KIND, either express or implied. 
// See the License for the specific language governing permissions and limitations under the License.
// ==============================================================================================================

namespace Infrastructure.Azure.Messaging
{
    using System.Collections.Generic;
    using System.IO;
    using Infrastructure.Messaging;
    using Infrastructure.Serialization;
    using Microsoft.ServiceBus.Messaging;

    /// <summary>
    /// An event bus that sends serialized object payloads through a <see cref="IMessageSender"/>.
    /// </summary>
    public class EventBus : IEventBus
    {
        private readonly IMessageSender sender;
        private readonly IMetadataProvider metadata;
        private readonly ITextSerializer serializer;

        /// <summary>
        /// Initializes a new instance of the <see cref="EventBus"/> class.
        /// </summary>
        /// <param name="serializer">The serializer to use for the message body.</param>
        public EventBus(IMessageSender sender, IMetadataProvider metadata, ITextSerializer serializer)
        {
            this.sender = sender;
            this.metadata = metadata;
            this.serializer = serializer;
        }

        /// <summary>
        /// Sends the specified event.
        /// </summary>
        public void Publish(IEvent @event)
        {
            this.sender.Send(() => BuildMessage(@event));
        }

        /// <summary>
        /// Publishes the specified events.
        /// </summary>
        public void Publish(IEnumerable<IEvent> events)
        {
            foreach (var @event in events)
            {
                this.Publish(@event);
            }
        }

        private BrokeredMessage BuildMessage(IEvent @event)
        {
            var stream = new MemoryStream();
            var writer = new StreamWriter(stream);
            this.serializer.Serialize(writer, @event);
            stream.Position = 0;

            var message = new BrokeredMessage(stream, true);
            message.SessionId = @event.SourceId.ToString();

            foreach (var pair in this.metadata.GetMetadata(@event))
            {
                message.Properties[pair.Key] = pair.Value;
            }

<<<<<<< HEAD
=======
            message.Properties["SourceId"] = @event.SourceId.ToString();

>>>>>>> 4e5ecbef
            return message;
        }
    }
}
<|MERGE_RESOLUTION|>--- conflicted
+++ resolved
@@ -1,84 +1,79 @@
-﻿// ==============================================================================================================
-// Microsoft patterns & practices
-// CQRS Journey project
-// ==============================================================================================================
-// ©2012 Microsoft. All rights reserved. Certain content used with permission from contributors
-// http://cqrsjourney.github.com/contributors/members
-// Licensed under the Apache License, Version 2.0 (the "License"); you may not use this file except in compliance 
-// with the License. You may obtain a copy of the License at http://www.apache.org/licenses/LICENSE-2.0
-// Unless required by applicable law or agreed to in writing, software distributed under the License is 
-// distributed on an "AS IS" BASIS, WITHOUT WARRANTIES OR CONDITIONS OF ANY KIND, either express or implied. 
-// See the License for the specific language governing permissions and limitations under the License.
-// ==============================================================================================================
-
-namespace Infrastructure.Azure.Messaging
-{
-    using System.Collections.Generic;
-    using System.IO;
-    using Infrastructure.Messaging;
-    using Infrastructure.Serialization;
-    using Microsoft.ServiceBus.Messaging;
-
-    /// <summary>
-    /// An event bus that sends serialized object payloads through a <see cref="IMessageSender"/>.
-    /// </summary>
-    public class EventBus : IEventBus
-    {
-        private readonly IMessageSender sender;
-        private readonly IMetadataProvider metadata;
-        private readonly ITextSerializer serializer;
-
-        /// <summary>
-        /// Initializes a new instance of the <see cref="EventBus"/> class.
-        /// </summary>
-        /// <param name="serializer">The serializer to use for the message body.</param>
-        public EventBus(IMessageSender sender, IMetadataProvider metadata, ITextSerializer serializer)
-        {
-            this.sender = sender;
-            this.metadata = metadata;
-            this.serializer = serializer;
-        }
-
-        /// <summary>
-        /// Sends the specified event.
-        /// </summary>
-        public void Publish(IEvent @event)
-        {
-            this.sender.Send(() => BuildMessage(@event));
-        }
-
-        /// <summary>
-        /// Publishes the specified events.
-        /// </summary>
-        public void Publish(IEnumerable<IEvent> events)
-        {
-            foreach (var @event in events)
-            {
-                this.Publish(@event);
-            }
-        }
-
-        private BrokeredMessage BuildMessage(IEvent @event)
-        {
-            var stream = new MemoryStream();
-            var writer = new StreamWriter(stream);
-            this.serializer.Serialize(writer, @event);
-            stream.Position = 0;
-
-            var message = new BrokeredMessage(stream, true);
-            message.SessionId = @event.SourceId.ToString();
-
-            foreach (var pair in this.metadata.GetMetadata(@event))
-            {
-                message.Properties[pair.Key] = pair.Value;
-            }
-
-<<<<<<< HEAD
-=======
-            message.Properties["SourceId"] = @event.SourceId.ToString();
-
->>>>>>> 4e5ecbef
-            return message;
-        }
-    }
-}
+﻿// ==============================================================================================================
+// Microsoft patterns & practices
+// CQRS Journey project
+// ==============================================================================================================
+// ©2012 Microsoft. All rights reserved. Certain content used with permission from contributors
+// http://cqrsjourney.github.com/contributors/members
+// Licensed under the Apache License, Version 2.0 (the "License"); you may not use this file except in compliance 
+// with the License. You may obtain a copy of the License at http://www.apache.org/licenses/LICENSE-2.0
+// Unless required by applicable law or agreed to in writing, software distributed under the License is 
+// distributed on an "AS IS" BASIS, WITHOUT WARRANTIES OR CONDITIONS OF ANY KIND, either express or implied. 
+// See the License for the specific language governing permissions and limitations under the License.
+// ==============================================================================================================
+
+namespace Infrastructure.Azure.Messaging
+{
+    using System.Collections.Generic;
+    using System.IO;
+    using Infrastructure.Messaging;
+    using Infrastructure.Serialization;
+    using Microsoft.ServiceBus.Messaging;
+
+    /// <summary>
+    /// An event bus that sends serialized object payloads through a <see cref="IMessageSender"/>.
+    /// </summary>
+    public class EventBus : IEventBus
+    {
+        private readonly IMessageSender sender;
+        private readonly IMetadataProvider metadata;
+        private readonly ITextSerializer serializer;
+
+        /// <summary>
+        /// Initializes a new instance of the <see cref="EventBus"/> class.
+        /// </summary>
+        /// <param name="serializer">The serializer to use for the message body.</param>
+        public EventBus(IMessageSender sender, IMetadataProvider metadata, ITextSerializer serializer)
+        {
+            this.sender = sender;
+            this.metadata = metadata;
+            this.serializer = serializer;
+        }
+
+        /// <summary>
+        /// Sends the specified event.
+        /// </summary>
+        public void Publish(IEvent @event)
+        {
+            this.sender.Send(() => BuildMessage(@event));
+        }
+
+        /// <summary>
+        /// Publishes the specified events.
+        /// </summary>
+        public void Publish(IEnumerable<IEvent> events)
+        {
+            foreach (var @event in events)
+            {
+                this.Publish(@event);
+            }
+        }
+
+        private BrokeredMessage BuildMessage(IEvent @event)
+        {
+            var stream = new MemoryStream();
+            var writer = new StreamWriter(stream);
+            this.serializer.Serialize(writer, @event);
+            stream.Position = 0;
+
+            var message = new BrokeredMessage(stream, true);
+            message.SessionId = @event.SourceId.ToString();
+
+            foreach (var pair in this.metadata.GetMetadata(@event))
+            {
+                message.Properties[pair.Key] = pair.Value;
+            }
+
+            return message;
+        }
+    }
+}