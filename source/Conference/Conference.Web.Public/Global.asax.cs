﻿// ==============================================================================================================
// Microsoft patterns & practices
// CQRS Journey project
// ==============================================================================================================
// ©2012 Microsoft. All rights reserved. Certain content used with permission from contributors
// http://cqrsjourney.github.com/contributors/members
// Licensed under the Apache License, Version 2.0 (the "License"); you may not use this file except in compliance 
// with the License. You may obtain a copy of the License at http://www.apache.org/licenses/LICENSE-2.0
// Unless required by applicable law or agreed to in writing, software distributed under the License is 
// distributed on an "AS IS" BASIS, WITHOUT WARRANTIES OR CONDITIONS OF ANY KIND, either express or implied. 
// See the License for the specific language governing permissions and limitations under the License.
// ==============================================================================================================

namespace Conference.Web.Public
{
    using System.Web;
    using System.Data.Entity;
    using System.Web.Mvc;
    using System.Web.Routing;
    using Conference.Common.Entity;
    using Infrastructure;
    using Infrastructure.BlobStorage;
    using Infrastructure.Messaging;
    using Infrastructure.Serialization;
    using Infrastructure.Sql.BlobStorage;
    using Microsoft.Practices.Unity;
    using Payments.ReadModel;
    using Payments.ReadModel.Implementation;
    using Registration.ReadModel;
    using Registration.ReadModel.Implementation;
#if LOCAL
    using Infrastructure.Sql.Messaging;
    using Infrastructure.Sql.Messaging.Implementation;
#else
    using Infrastructure.Azure.Messaging;
    using Infrastructure;
#endif

    public class MvcApplication : HttpApplication
    {
        private IUnityContainer container;

        public static void RegisterGlobalFilters(GlobalFilterCollection filters)
        {
            filters.Add(new HandleErrorAttribute());
        }

        protected void Application_Start()
        {
            Database.DefaultConnectionFactory = new ServiceConfigurationSettingConnectionFactory(Database.DefaultConnectionFactory);

            this.container = CreateContainer();

            DependencyResolver.SetResolver(new UnityServiceLocator(this.container));

            RegisterGlobalFilters(GlobalFilters.Filters);
            RouteTable.Routes.IgnoreRoute("{resource}.axd/{*pathInfo}");
            AreaRegistration.RegisterAllAreas();
            AppRoutes.RegisterRoutes(RouteTable.Routes);

            Database.SetInitializer<BlobStorageDbContext>(null);
            Database.SetInitializer<PaymentsReadDbContext>(null);
            Database.SetInitializer<ConferenceRegistrationDbContext>(null);

            if (Microsoft.WindowsAzure.ServiceRuntime.RoleEnvironment.IsAvailable)
            {
                System.Diagnostics.Trace.Listeners.Add(new Microsoft.WindowsAzure.Diagnostics.DiagnosticMonitorTraceListener());
                System.Diagnostics.Trace.AutoFlush = true;
            }
        }

        protected void Application_Stop()
        {
            this.container.Dispose();
        }

        private static UnityContainer CreateContainer()
        {
            var container = new UnityContainer();

            // infrastructure
            var serializer = new JsonTextSerializer();
            container.RegisterInstance<ITextSerializer>(serializer);

#if LOCAL
            container.RegisterType<IMessageSender, MessageSender>(
                "Commands", new TransientLifetimeManager(), new InjectionConstructor(Database.DefaultConnectionFactory, "SqlBus", "SqlBus.Commands"));
            container.RegisterType<ICommandBus, CommandBus>(
                new ContainerControlledLifetimeManager(), new InjectionConstructor(new ResolvedParameter<IMessageSender>("Commands"), serializer));
#else
<<<<<<< HEAD
            var settings = InfrastructureSettings.Read(HttpContext.Current.Server.MapPath(@"~\bin\Settings.xml")).Messaging;
=======
            var settings = InfrastructureSettings.ReadMessaging(HttpContext.Current.Server.MapPath(@"~\bin\Settings.xml"));
>>>>>>> 4e5ecbef
            var commandBus = new CommandBus(new TopicSender(settings, "conference/commands"), new StandardMetadataProvider(), serializer);

            container.RegisterInstance<ICommandBus>(commandBus);
#endif

            // repository

            container.RegisterType<IBlobStorage, SqlBlobStorage>(new ContainerControlledLifetimeManager(), new InjectionConstructor("BlobStorage"));
            container.RegisterType<ConferenceRegistrationDbContext>(new TransientLifetimeManager(), new InjectionConstructor("ConferenceRegistration"));
            container.RegisterType<PaymentsReadDbContext>(new TransientLifetimeManager(), new InjectionConstructor("Payments"));

            container.RegisterType<IOrderDao, OrderDao>();
            container.RegisterType<IConferenceDao, ConferenceDao>();
            container.RegisterType<IPaymentDao, PaymentDao>();

            return container;
        }
    }
}
<|MERGE_RESOLUTION|>--- conflicted
+++ resolved
@@ -1,114 +1,110 @@
-﻿// ==============================================================================================================
-// Microsoft patterns & practices
-// CQRS Journey project
-// ==============================================================================================================
-// ©2012 Microsoft. All rights reserved. Certain content used with permission from contributors
-// http://cqrsjourney.github.com/contributors/members
-// Licensed under the Apache License, Version 2.0 (the "License"); you may not use this file except in compliance 
-// with the License. You may obtain a copy of the License at http://www.apache.org/licenses/LICENSE-2.0
-// Unless required by applicable law or agreed to in writing, software distributed under the License is 
-// distributed on an "AS IS" BASIS, WITHOUT WARRANTIES OR CONDITIONS OF ANY KIND, either express or implied. 
-// See the License for the specific language governing permissions and limitations under the License.
-// ==============================================================================================================
-
-namespace Conference.Web.Public
-{
-    using System.Web;
-    using System.Data.Entity;
-    using System.Web.Mvc;
-    using System.Web.Routing;
-    using Conference.Common.Entity;
-    using Infrastructure;
-    using Infrastructure.BlobStorage;
-    using Infrastructure.Messaging;
-    using Infrastructure.Serialization;
-    using Infrastructure.Sql.BlobStorage;
-    using Microsoft.Practices.Unity;
-    using Payments.ReadModel;
-    using Payments.ReadModel.Implementation;
-    using Registration.ReadModel;
-    using Registration.ReadModel.Implementation;
-#if LOCAL
-    using Infrastructure.Sql.Messaging;
-    using Infrastructure.Sql.Messaging.Implementation;
-#else
-    using Infrastructure.Azure.Messaging;
-    using Infrastructure;
-#endif
-
-    public class MvcApplication : HttpApplication
-    {
-        private IUnityContainer container;
-
-        public static void RegisterGlobalFilters(GlobalFilterCollection filters)
-        {
-            filters.Add(new HandleErrorAttribute());
-        }
-
-        protected void Application_Start()
-        {
-            Database.DefaultConnectionFactory = new ServiceConfigurationSettingConnectionFactory(Database.DefaultConnectionFactory);
-
-            this.container = CreateContainer();
-
-            DependencyResolver.SetResolver(new UnityServiceLocator(this.container));
-
-            RegisterGlobalFilters(GlobalFilters.Filters);
-            RouteTable.Routes.IgnoreRoute("{resource}.axd/{*pathInfo}");
-            AreaRegistration.RegisterAllAreas();
-            AppRoutes.RegisterRoutes(RouteTable.Routes);
-
-            Database.SetInitializer<BlobStorageDbContext>(null);
-            Database.SetInitializer<PaymentsReadDbContext>(null);
-            Database.SetInitializer<ConferenceRegistrationDbContext>(null);
-
-            if (Microsoft.WindowsAzure.ServiceRuntime.RoleEnvironment.IsAvailable)
-            {
-                System.Diagnostics.Trace.Listeners.Add(new Microsoft.WindowsAzure.Diagnostics.DiagnosticMonitorTraceListener());
-                System.Diagnostics.Trace.AutoFlush = true;
-            }
-        }
-
-        protected void Application_Stop()
-        {
-            this.container.Dispose();
-        }
-
-        private static UnityContainer CreateContainer()
-        {
-            var container = new UnityContainer();
-
-            // infrastructure
-            var serializer = new JsonTextSerializer();
-            container.RegisterInstance<ITextSerializer>(serializer);
-
-#if LOCAL
-            container.RegisterType<IMessageSender, MessageSender>(
-                "Commands", new TransientLifetimeManager(), new InjectionConstructor(Database.DefaultConnectionFactory, "SqlBus", "SqlBus.Commands"));
-            container.RegisterType<ICommandBus, CommandBus>(
-                new ContainerControlledLifetimeManager(), new InjectionConstructor(new ResolvedParameter<IMessageSender>("Commands"), serializer));
-#else
-<<<<<<< HEAD
-            var settings = InfrastructureSettings.Read(HttpContext.Current.Server.MapPath(@"~\bin\Settings.xml")).Messaging;
-=======
-            var settings = InfrastructureSettings.ReadMessaging(HttpContext.Current.Server.MapPath(@"~\bin\Settings.xml"));
->>>>>>> 4e5ecbef
-            var commandBus = new CommandBus(new TopicSender(settings, "conference/commands"), new StandardMetadataProvider(), serializer);
-
-            container.RegisterInstance<ICommandBus>(commandBus);
-#endif
-
-            // repository
-
-            container.RegisterType<IBlobStorage, SqlBlobStorage>(new ContainerControlledLifetimeManager(), new InjectionConstructor("BlobStorage"));
-            container.RegisterType<ConferenceRegistrationDbContext>(new TransientLifetimeManager(), new InjectionConstructor("ConferenceRegistration"));
-            container.RegisterType<PaymentsReadDbContext>(new TransientLifetimeManager(), new InjectionConstructor("Payments"));
-
-            container.RegisterType<IOrderDao, OrderDao>();
-            container.RegisterType<IConferenceDao, ConferenceDao>();
-            container.RegisterType<IPaymentDao, PaymentDao>();
-
-            return container;
-        }
-    }
-}
+﻿// ==============================================================================================================
+// Microsoft patterns & practices
+// CQRS Journey project
+// ==============================================================================================================
+// ©2012 Microsoft. All rights reserved. Certain content used with permission from contributors
+// http://cqrsjourney.github.com/contributors/members
+// Licensed under the Apache License, Version 2.0 (the "License"); you may not use this file except in compliance 
+// with the License. You may obtain a copy of the License at http://www.apache.org/licenses/LICENSE-2.0
+// Unless required by applicable law or agreed to in writing, software distributed under the License is 
+// distributed on an "AS IS" BASIS, WITHOUT WARRANTIES OR CONDITIONS OF ANY KIND, either express or implied. 
+// See the License for the specific language governing permissions and limitations under the License.
+// ==============================================================================================================
+
+namespace Conference.Web.Public
+{
+    using System.Web;
+    using System.Data.Entity;
+    using System.Web.Mvc;
+    using System.Web.Routing;
+    using Conference.Common.Entity;
+    using Infrastructure;
+    using Infrastructure.BlobStorage;
+    using Infrastructure.Messaging;
+    using Infrastructure.Serialization;
+    using Infrastructure.Sql.BlobStorage;
+    using Microsoft.Practices.Unity;
+    using Payments.ReadModel;
+    using Payments.ReadModel.Implementation;
+    using Registration.ReadModel;
+    using Registration.ReadModel.Implementation;
+#if LOCAL
+    using Infrastructure.Sql.Messaging;
+    using Infrastructure.Sql.Messaging.Implementation;
+#else
+    using Infrastructure.Azure.Messaging;
+    using Infrastructure;
+#endif
+
+    public class MvcApplication : HttpApplication
+    {
+        private IUnityContainer container;
+
+        public static void RegisterGlobalFilters(GlobalFilterCollection filters)
+        {
+            filters.Add(new HandleErrorAttribute());
+        }
+
+        protected void Application_Start()
+        {
+            Database.DefaultConnectionFactory = new ServiceConfigurationSettingConnectionFactory(Database.DefaultConnectionFactory);
+
+            this.container = CreateContainer();
+
+            DependencyResolver.SetResolver(new UnityServiceLocator(this.container));
+
+            RegisterGlobalFilters(GlobalFilters.Filters);
+            RouteTable.Routes.IgnoreRoute("{resource}.axd/{*pathInfo}");
+            AreaRegistration.RegisterAllAreas();
+            AppRoutes.RegisterRoutes(RouteTable.Routes);
+
+            Database.SetInitializer<BlobStorageDbContext>(null);
+            Database.SetInitializer<PaymentsReadDbContext>(null);
+            Database.SetInitializer<ConferenceRegistrationDbContext>(null);
+
+            if (Microsoft.WindowsAzure.ServiceRuntime.RoleEnvironment.IsAvailable)
+            {
+                System.Diagnostics.Trace.Listeners.Add(new Microsoft.WindowsAzure.Diagnostics.DiagnosticMonitorTraceListener());
+                System.Diagnostics.Trace.AutoFlush = true;
+            }
+        }
+
+        protected void Application_Stop()
+        {
+            this.container.Dispose();
+        }
+
+        private static UnityContainer CreateContainer()
+        {
+            var container = new UnityContainer();
+
+            // infrastructure
+            var serializer = new JsonTextSerializer();
+            container.RegisterInstance<ITextSerializer>(serializer);
+
+#if LOCAL
+            container.RegisterType<IMessageSender, MessageSender>(
+                "Commands", new TransientLifetimeManager(), new InjectionConstructor(Database.DefaultConnectionFactory, "SqlBus", "SqlBus.Commands"));
+            container.RegisterType<ICommandBus, CommandBus>(
+                new ContainerControlledLifetimeManager(), new InjectionConstructor(new ResolvedParameter<IMessageSender>("Commands"), serializer));
+#else
+            var settings = InfrastructureSettings.Read(HttpContext.Current.Server.MapPath(@"~\bin\Settings.xml")).Messaging;
+            var commandBus = new CommandBus(new TopicSender(settings, "conference/commands"), new StandardMetadataProvider(), serializer);
+
+            container.RegisterInstance<ICommandBus>(commandBus);
+#endif
+
+            // repository
+
+            container.RegisterType<IBlobStorage, SqlBlobStorage>(new ContainerControlledLifetimeManager(), new InjectionConstructor("BlobStorage"));
+            container.RegisterType<ConferenceRegistrationDbContext>(new TransientLifetimeManager(), new InjectionConstructor("ConferenceRegistration"));
+            container.RegisterType<PaymentsReadDbContext>(new TransientLifetimeManager(), new InjectionConstructor("Payments"));
+
+            container.RegisterType<IOrderDao, OrderDao>();
+            container.RegisterType<IConferenceDao, ConferenceDao>();
+            container.RegisterType<IPaymentDao, PaymentDao>();
+
+            return container;
+        }
+    }
+}